# Configuration file of fed_hetero experiment

# ========== Cluster configuration ========== 
# ip address of the parameter server (need 1 GPU process)
ps_ip: 10.0.0.1

# ip address of each worker:# of available gpus process on each gpu in this node
# Note that if we collocate ps and worker on same GPU, then we need to decrease this number of available processes on that GPU by 1
# E.g., master node has 4 available processes, then 1 for the ps, and worker should be set to: worker:3
worker_ips:
    - 10.0.0.1:[2] # worker_ip: [(# processes on gpu) for gpu in available_gpus] eg. 10.0.0.2:[4,4,4,4] This node has 4 gpus, each gpu has 4 processes. 
    - 10.0.0.2:[4] 
    - 10.0.0.3:[4]

<<<<<<< HEAD
exp_path: $HOME/FedScale/fedscale/core

# Entry function of executor and aggregator under $exp_path
executor_entry: ../../examples/heterofl/customized_executor.py

aggregator_entry: ../../examples/heterofl/customized_aggregator.py
=======
exp_path: $HOME/FedScale/examples/heterofl

# Entry function of executor and aggregator under $exp_path
executor_entry: customized_executor.py

aggregator_entry: customized_aggregator.py
>>>>>>> 1bfd9ccd

auth:
    ssh_user: ""
    ssh_private_key: ~/.ssh/id_rsa

# cmd to run before we can indeed run FAR (in order)
setup_commands:
    - source $HOME/anaconda3/bin/activate fedscale

# ========== Additional job configuration ========== 
# Default parameters are specified in argParser.py, wherein more description of the parameter can be found

job_conf: 
    - job_name: heterofl                   # Generate logs under this folder: log_path/job_name/time_stamp
    - log_path: $HOME/FedScale/evals # Path of log files
<<<<<<< HEAD
    - total_worker: 100                      # Number of participants per round, we use K=100 in our paper, large K will be much slower
=======
    - total_worker: 10                      # Number of participants per round, we use K=100 in our paper, large K will be much slower
>>>>>>> 1bfd9ccd
    - data_set: cifar10                     # Dataset: openImg, google_speech, stackoverflow
    - data_dir: $HOME/FedScale/dataset/data/    # Path of the dataset
    - model: resnet_heterofl                      # Models: e.g., shufflenet_v2_x2_0, mobilenet_v2, resnet34, albert-base-v2# - gradient_policy: yogi                 # {"fed-yogi", "fed-prox", "fed-avg"}, "fed-avg" by default
    - eval_interval: 5                     # How many rounds to run a testing on the testing set
    - epochs: 400                          # Number of rounds to run this training. We use 1000 in our paper, while it may converge w/ ~400 rounds
    - filter_less: 0                       # Remove clients w/ less than 21 samples
    - num_loaders: 2
    - local_steps: 5
    - learning_rate: 0.1
    - batch_size: 10
    - test_bsz: 32
    - use_cuda: False<|MERGE_RESOLUTION|>--- conflicted
+++ resolved
@@ -12,21 +12,12 @@
     - 10.0.0.2:[4] 
     - 10.0.0.3:[4]
 
-<<<<<<< HEAD
-exp_path: $HOME/FedScale/fedscale/core
-
-# Entry function of executor and aggregator under $exp_path
-executor_entry: ../../examples/heterofl/customized_executor.py
-
-aggregator_entry: ../../examples/heterofl/customized_aggregator.py
-=======
 exp_path: $HOME/FedScale/examples/heterofl
 
 # Entry function of executor and aggregator under $exp_path
 executor_entry: customized_executor.py
 
 aggregator_entry: customized_aggregator.py
->>>>>>> 1bfd9ccd
 
 auth:
     ssh_user: ""
@@ -42,11 +33,7 @@
 job_conf: 
     - job_name: heterofl                   # Generate logs under this folder: log_path/job_name/time_stamp
     - log_path: $HOME/FedScale/evals # Path of log files
-<<<<<<< HEAD
-    - total_worker: 100                      # Number of participants per round, we use K=100 in our paper, large K will be much slower
-=======
     - total_worker: 10                      # Number of participants per round, we use K=100 in our paper, large K will be much slower
->>>>>>> 1bfd9ccd
     - data_set: cifar10                     # Dataset: openImg, google_speech, stackoverflow
     - data_dir: $HOME/FedScale/dataset/data/    # Path of the dataset
     - model: resnet_heterofl                      # Models: e.g., shufflenet_v2_x2_0, mobilenet_v2, resnet34, albert-base-v2# - gradient_policy: yogi                 # {"fed-yogi", "fed-prox", "fed-avg"}, "fed-avg" by default
